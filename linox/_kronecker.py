# _kronecker.py

r"""Kronecker product operations for linear operators.

This module includes a linear operator that represents the Kronecker product
of two linear operators.

- :class:`Kronecker`: Represents the Kronecker product :math:`A \otimes B` of two
    linear operators :math:`A` and :math:`B`
"""

import jax
import jax.numpy as jnp

from linox import utils
from linox._arithmetic import (
    ProductLinearOperator,
<<<<<<< HEAD
    lcholesky,
    ldet,
    leigh,
    linverse,
=======
    diagonal,
    ladd,
    lcholesky,
    ldet,
    ldiv,
    leigh,
    linverse,
    lmul,
>>>>>>> d4dc6529
    lpinverse,
    lqr,
    lsqrt,
    slogdet,
    svd,
)
from linox._linear_operator import LinearOperator
<<<<<<< HEAD
=======
from linox._registry import get, register
from linox.typing import DTypeLike, ScalarLike, ShapeLike
>>>>>>> d4dc6529


class Kronecker(LinearOperator):
    """A Kronecker product of two linear operators.

    Example usage:

    A = jnp.array([[1, 2], [3, 4]], dtype=jnp.float32)
    B = jnp.array([[5, 6], [7, 8]], dtype=jnp.float32)
    op = Kronecker(A, B)
    vec = jnp.ones((4,))
    result = op @ vec
    result_true = jnp.kron(A, B) @ vec
    jnp.allclose(result, result_true)
    """

    def __init__(
        self, A: LinearOperator | jax.Array, B: LinearOperator | jax.Array
    ) -> None:
        self._A = utils.as_linop(A)
        self._B = utils.as_linop(B)
<<<<<<< HEAD
        self._shape = (
            self._A.shape[0] * self._B.shape[0],
            self._A.shape[1] * self._B.shape[1],
        )
        dtype = A.dtype
=======
        A_shape = self._A.shape if len(self._A.shape) == 2 else (self._A.shape[0], 1)
        B_shape = self._B.shape if len(self._B.shape) == 2 else (self._B.shape[0], 1)

        self._shape = (
            A_shape[0] * B_shape[0],
            A_shape[1] * B_shape[1],
        )

        dtype = jnp.result_type(self._A.dtype, self._B.dtype)
>>>>>>> d4dc6529
        super().__init__(self._shape, dtype)

    @property
    def A(self) -> LinearOperator:
        return self._A

    @property
    def B(self) -> LinearOperator:
        return self._B

    @property
    def shape(self) -> tuple[int, int]:
<<<<<<< HEAD
        return (
            self._A.shape[0] * self._B.shape[0],
            self._A.shape[1] * self._B.shape[1],
        )
=======
        return self._shape
>>>>>>> d4dc6529

    def tree_flatten(self) -> tuple[tuple[any, ...], dict[str, any]]:
        children = (self.A, self.B)
        aux_data = {}
        return children, aux_data

    @classmethod
    def tree_unflatten(
        cls,
        aux_data: dict[str, any],  # noqa: ARG003
        children: tuple[any, ...],
    ) -> "Kronecker":
        return cls(*children)

    def _matmul(self, vec: jax.Array) -> jax.Array:
        if len(vec.shape) == 1:
            vec = vec[:, None]

        _, mA = self.A.shape
        _, mB = self.B.shape

        # vec(X) -> X, i.e., reshape into stack of matrices
        y = jnp.swapaxes(vec, -2, -1)
        y = y.reshape((*y.shape[:-1], mA, mB))

        # (X @ B.T).T = B @ X.T
        y = self.B @ jnp.swapaxes(y, -1, -2)

        # A @ X @ B.T = A @ (B @ X.T).T
        y = self.A @ jnp.swapaxes(y, -1, -2)

        # vec(A @ X @ B.T), i.e., revert to stack of vectorized matrices
        y = y.reshape((*y.shape[:-2], -1))
        y = jnp.swapaxes(y, -1, -2)

        return y

    def todense(self) -> jax.Array:
        return jnp.kron(self.A.todense(), self.B.todense())

    def transpose(self) -> "Kronecker":
        return Kronecker(self.A.transpose(), self.B.transpose())

<<<<<<< HEAD
    def diag(self) -> "Kronecker":
        return Kronecker(self.A.diagonal(), self.B.diagonal())

=======
>>>>>>> d4dc6529
    def trace(self) -> jax.Array:
        return jnp.trace(self.A) * jnp.trace(self.B)


@linverse.dispatch
def _(op: Kronecker) -> Kronecker:
    return Kronecker(linverse(op.A), linverse(op.B))


@lpinverse.dispatch
def _(op: Kronecker) -> Kronecker:
    return Kronecker(lpinverse(op.A), lpinverse(op.B))


@lsqrt.dispatch
def _(op: Kronecker) -> Kronecker:
    r"""Square root of a Kronecker product.

    For a Kronecker product :math:`A \otimes B`, this represents
    :math:`\sqrt{A \otimes B} = \sqrt{A} \otimes \sqrt{B}`
    """
    return Kronecker(lsqrt(op.A), lsqrt(op.B))


@leigh.dispatch
def _(op: Kronecker) -> tuple[jax.Array, Kronecker]:
    wA, QA = leigh(op.A)
    wB, QB = leigh(op.B)
<<<<<<< HEAD
    eigvals = jnp.outer(wA, wB).flatten()
    return eigvals, Kronecker(QA, QB)
=======

    return jnp.kron(wA, wB), Kronecker(QA, QB)
>>>>>>> d4dc6529


@lqr.dispatch
def _(op: Kronecker) -> tuple[Kronecker, Kronecker]:
    """QR decomposition of a kronecker product.

    Returns:
        Q(Q_A, Q_B): Orthogonal matrix
        R(R_A, R_B): Upper triangular matrix.
    """
    Q_A, R_A = lqr(op.A)
    Q_B, R_B = lqr(op.B)
    return Kronecker(Q_A, Q_B), Kronecker(R_A, R_B)


@svd.dispatch
def _(op: Kronecker) -> tuple[Kronecker, jax.Array, Kronecker]:
    """SVD decomposition of a kronecker product.

    Returns:
        U(U_A, U_B): Left singular vectors
        S: Singular values
        Vh(Vh_A, Vh_B): Right singular vectors (Hermitian transposed).
    """
    U_A, S_A, Vh_A = svd(op.A)
    U_B, S_B, Vh_B = svd(op.B)

    return (
        Kronecker(U_A, U_B),
        jnp.outer(S_A, S_B).flatten(),
        Kronecker(Vh_A, Vh_B),
    )


# Not properly tested yet.
# @lsolve.dispatch
# def _(op: Kronecker, v: jax.Array) -> jax.Array:
#     m_A, _ = op.A.shape
#     m_B, _ = op.B.shape


#     V = v.reshape((m_A, m_B))
#     return jnp.ravel(lsolve(op.A, lsolve(op.B, V.T).T))  # op.A.solve(op.B.solve(V.T)
# .T)


@lcholesky.dispatch
def _(op: Kronecker) -> Kronecker:
    L_A = lcholesky(op.A)
    L_B = lcholesky(op.B)
    return Kronecker(L_A, L_B)


# Not properly tested yet.
@ldet.dispatch
def _(op: Kronecker) -> ProductLinearOperator:
<<<<<<< HEAD
    return ProductLinearOperator([
        ldet(op.A) ** op.B.shape[0],
        ldet(op.B) ** op.A.shape[0],
    ])
=======
    return ProductLinearOperator(
        [
            ldet(op.A) ** op.B.shape[0],
            ldet(op.B) ** op.A.shape[0],
        ]
    )
>>>>>>> d4dc6529


@slogdet.dispatch
def _(op: Kronecker) -> tuple[jax.Array, jax.Array]:
    sign_A, logdet_A = slogdet(op.A)
    sign_B, logdet_B = slogdet(op.B)

    dim_A = op.A.shape[0]
    dim_B = op.B.shape[0]

    final_sign = sign_A**dim_B * sign_B**dim_A
    final_logdet = dim_B * logdet_A + dim_A * logdet_B

    return final_sign, final_logdet


<<<<<<< HEAD
=======
@diagonal.dispatch
def _(op: Kronecker) -> Kronecker:
    return Kronecker(diagonal(op.A), diagonal(op.B))


>>>>>>> d4dc6529
# Register Kronecker as a PyTree
jax.tree_util.register_pytree_node_class(Kronecker)


# Experimental registry integration
def _factor_pair(total: int) -> tuple[int, int]:
    for k in range(2, int(total**0.5) + 1):
        if total % k == 0:
            return k, total // k
    return total, 1


@register("kronecker", tags=("rectangular",))
def make_kronecker(
    key: jax.random.PRNGKey,
    shape: tuple[int, int],
    dtype=jnp.float32,
    require=None,
    *,
    maker_A: str = "matrix",
    maker_B: str = "matrix",
    **kwargs,
) -> Kronecker:
    m, n = shape
    mA, mB = _factor_pair(m)
    nA, nB = _factor_pair(n)

    keyA, keyB = jax.random.split(key)
    A = get(maker_A).maker(keyA, (mA, nA), dtype, require=require)
    B = get(maker_B).maker(keyB, (mB, nB), dtype, require=require)

    return Kronecker(A, B)<|MERGE_RESOLUTION|>--- conflicted
+++ resolved
@@ -15,12 +15,6 @@
 from linox import utils
 from linox._arithmetic import (
     ProductLinearOperator,
-<<<<<<< HEAD
-    lcholesky,
-    ldet,
-    leigh,
-    linverse,
-=======
     diagonal,
     ladd,
     lcholesky,
@@ -29,7 +23,6 @@
     leigh,
     linverse,
     lmul,
->>>>>>> d4dc6529
     lpinverse,
     lqr,
     lsqrt,
@@ -37,11 +30,8 @@
     svd,
 )
 from linox._linear_operator import LinearOperator
-<<<<<<< HEAD
-=======
 from linox._registry import get, register
 from linox.typing import DTypeLike, ScalarLike, ShapeLike
->>>>>>> d4dc6529
 
 
 class Kronecker(LinearOperator):
@@ -63,13 +53,6 @@
     ) -> None:
         self._A = utils.as_linop(A)
         self._B = utils.as_linop(B)
-<<<<<<< HEAD
-        self._shape = (
-            self._A.shape[0] * self._B.shape[0],
-            self._A.shape[1] * self._B.shape[1],
-        )
-        dtype = A.dtype
-=======
         A_shape = self._A.shape if len(self._A.shape) == 2 else (self._A.shape[0], 1)
         B_shape = self._B.shape if len(self._B.shape) == 2 else (self._B.shape[0], 1)
 
@@ -79,7 +62,6 @@
         )
 
         dtype = jnp.result_type(self._A.dtype, self._B.dtype)
->>>>>>> d4dc6529
         super().__init__(self._shape, dtype)
 
     @property
@@ -92,14 +74,7 @@
 
     @property
     def shape(self) -> tuple[int, int]:
-<<<<<<< HEAD
-        return (
-            self._A.shape[0] * self._B.shape[0],
-            self._A.shape[1] * self._B.shape[1],
-        )
-=======
         return self._shape
->>>>>>> d4dc6529
 
     def tree_flatten(self) -> tuple[tuple[any, ...], dict[str, any]]:
         children = (self.A, self.B)
@@ -143,12 +118,6 @@
     def transpose(self) -> "Kronecker":
         return Kronecker(self.A.transpose(), self.B.transpose())
 
-<<<<<<< HEAD
-    def diag(self) -> "Kronecker":
-        return Kronecker(self.A.diagonal(), self.B.diagonal())
-
-=======
->>>>>>> d4dc6529
     def trace(self) -> jax.Array:
         return jnp.trace(self.A) * jnp.trace(self.B)
 
@@ -177,13 +146,8 @@
 def _(op: Kronecker) -> tuple[jax.Array, Kronecker]:
     wA, QA = leigh(op.A)
     wB, QB = leigh(op.B)
-<<<<<<< HEAD
-    eigvals = jnp.outer(wA, wB).flatten()
-    return eigvals, Kronecker(QA, QB)
-=======
 
     return jnp.kron(wA, wB), Kronecker(QA, QB)
->>>>>>> d4dc6529
 
 
 @lqr.dispatch
@@ -240,19 +204,10 @@
 # Not properly tested yet.
 @ldet.dispatch
 def _(op: Kronecker) -> ProductLinearOperator:
-<<<<<<< HEAD
     return ProductLinearOperator([
         ldet(op.A) ** op.B.shape[0],
         ldet(op.B) ** op.A.shape[0],
     ])
-=======
-    return ProductLinearOperator(
-        [
-            ldet(op.A) ** op.B.shape[0],
-            ldet(op.B) ** op.A.shape[0],
-        ]
-    )
->>>>>>> d4dc6529
 
 
 @slogdet.dispatch
@@ -269,14 +224,11 @@
     return final_sign, final_logdet
 
 
-<<<<<<< HEAD
-=======
 @diagonal.dispatch
 def _(op: Kronecker) -> Kronecker:
     return Kronecker(diagonal(op.A), diagonal(op.B))
 
 
->>>>>>> d4dc6529
 # Register Kronecker as a PyTree
 jax.tree_util.register_pytree_node_class(Kronecker)
 
