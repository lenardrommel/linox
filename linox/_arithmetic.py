--- conflicted
+++ resolved
@@ -29,11 +29,7 @@
 
 from linox import utils
 from linox._linear_operator import LinearOperator
-<<<<<<< HEAD
-from linox.types import ScalarLike, ShapeLike
-=======
 from linox.typing import ArrayLike, ScalarLike, ShapeLike
->>>>>>> d4dc6529
 
 ArithmeticType = LinearOperator | jax.Array
 
@@ -98,17 +94,10 @@
     print(f"Warning: Linear operator {a} is densed for diagonal computation.")  # noqa: T201
     dense_matrix = a.todense()
     if len(a.shape) <= 2:
-<<<<<<< HEAD
-        return jnp.diag(dense_matrix)
-    n = dense_matrix.shape[-1]
-    diag_indices = jnp.arange(n)
-    return dense_matrix[..., diag_indices, diag_indices]
-=======
         return utils.as_linop(jnp.diag(dense_matrix))
     n = dense_matrix.shape[-1]
     diag_indices = jnp.arange(n)
     return utils.as_linop(dense_matrix[..., diag_indices, diag_indices])
->>>>>>> d4dc6529
 
 
 def transpose(a: LinearOperator) -> ArithmeticType:
@@ -126,15 +115,9 @@
 
 
 @plum.dispatch
-<<<<<<< HEAD
-def leigh(a: LinearOperator) -> tuple[jax.Array, jax.Array]:
-    eigvals, eigvecs = jnp.linalg.eigh(a.todense())
-    return eigvals, eigvecs
-=======
 def leigh(a: LinearOperator) -> tuple[jax.Array, LinearOperator]:
     ev, evec = jnp.linalg.eigh(a.todense())
     return ev, utils.as_linop(evec)
->>>>>>> d4dc6529
 
 
 @plum.dispatch
@@ -243,8 +226,6 @@
     return jnp.linalg.slogdet(a.todense())
 
 
-<<<<<<< HEAD
-=======
 @plum.dispatch
 def kron(a: LinearOperator, b: LinearOperator) -> LinearOperator:
     from linox._kronecker import Kronecker  # noqa: PLC0415
@@ -252,7 +233,6 @@
     return Kronecker(a, b)
 
 
->>>>>>> d4dc6529
 # --------------------------------------------------------------------------- #
 # Linear Operator checks
 # --------------------------------------------------------------------------- #
