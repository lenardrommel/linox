--- conflicted
+++ resolved
@@ -35,10 +35,7 @@
     diagonal,
     is_square,
     is_symmetric,
-<<<<<<< HEAD
-=======
     kron,
->>>>>>> d4dc6529
     lcholesky,
     ldet,
     leigh,
@@ -69,19 +66,13 @@
 )
 from ._matrix import Diagonal, Identity, Matrix, Ones, Scalar, Zero
 from ._permutation import Permutation
-<<<<<<< HEAD
-=======
 from ._toeplitz import Toeplitz
->>>>>>> d4dc6529
 from .utils import allclose, todense
 
 # Explicitly declare public API
 __all__ = [
     "AddLinearOperator",
-<<<<<<< HEAD
-=======
     "ArrayKernel",
->>>>>>> d4dc6529
     "BlockDiagonal",
     "BlockMatrix",
     "BlockMatrix2x2",
@@ -89,10 +80,7 @@
     "EigenD",
     "Identity",
     "InverseLinearOperator",
-<<<<<<< HEAD
-=======
     "IsotropicAdditiveLinearOperator",
->>>>>>> d4dc6529
     "IsotropicScalingPlusSymmetricLowRank",
     "Kronecker",
     "LinearOperator",
@@ -106,10 +94,7 @@
     "Scalar",
     "ScaledLinearOperator",
     "SymmetricLowRank",
-<<<<<<< HEAD
-=======
     "Toeplitz",
->>>>>>> d4dc6529
     "TransposedLinearOperator",
     "Zero",
     "allclose",
@@ -117,10 +102,7 @@
     "diagonal",
     "is_square",
     "is_symmetric",
-<<<<<<< HEAD
-=======
     "kron",
->>>>>>> d4dc6529
     "lcholesky",
     "ldet",
     "leigh",
