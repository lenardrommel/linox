# test_arithmetics.py

"""Test for linear operator arithmetics."""

import jax
import jax.numpy as jnp
import pytest
import pytest_cases

import linox
from tests.test_linox_cases._matrix_cases import (
    case_add,
    case_add_operator,
    case_diagonal,
    case_identity,
    case_matmul,
    case_matrix,
    case_ones,
    case_product_operator,
    case_scaled_operator,
    case_transposed_operator,
    case_zero,
)

special_linops = [
    case_matrix,
    case_identity,
    case_zero,
    case_ones,
    case_diagonal,
    case_add_operator,
    case_scaled_operator,
    case_product_operator,
    case_transposed_operator,
]


CaseType = tuple[linox.LinearOperator, jax.Array]


@pytest.fixture(
    params=[pytest.param(seed, id=f"seed{seed}") for seed in [0, 22, 278]],
)
def key(request: pytest.FixtureRequest) -> jax.random.PRNGKey:
    return jax.random.PRNGKey(request.param)


@pytest.fixture(
    params=[pytest.param(ncols, id=f"ncols{ncols}") for ncols in [1, 3, 5]],
)
def ncols(request: pytest.FixtureRequest) -> int:
    return request.param


@pytest.fixture
def square_spd_matrix(key: jax.random.PRNGKey) -> jax.Array:
    """Generate a square symmetric positive definite matrix for testing."""
    size = 4
    A = jax.random.normal(key, (size, size))
    return A @ A.T + jnp.eye(size) * 1e-6  # Ensure positive definiteness


@pytest.fixture
def square_matrix(key: jax.random.PRNGKey) -> jax.Array:
    """Generate a square matrix for testing."""
    size = 4
    return jax.random.normal(key, (size, size))


# ============================================================================
# Basic Arithmetic Operations Tests
# ============================================================================


@pytest_cases.parametrize_with_cases("linop,matrix", cases=special_linops)
def test_to_dense(linop: linox.LinearOperator, matrix: jax.Array) -> None:
    assert jnp.allclose(linop.todense(), matrix)


@pytest_cases.parametrize_with_cases("linop,matrix", cases=special_linops)
def test_shape(linop: linox.LinearOperator, matrix: jax.Array) -> None:
    assert linop.shape == matrix.shape, "Shape does not match"
    assert linop.todense().shape == matrix.shape, "Dense shape does not match"
    assert linop.todense().shape == linop.shape, "Dense shape does not match"


@pytest_cases.parametrize_with_cases("linop,matrix", cases=special_linops)
def test_mv(
    linop: linox.LinearOperator, matrix: jax.Array, key: jax.random.PRNGKey
) -> None:
    vector = jax.random.normal(key, matrix.shape[-1])
    assert jnp.allclose(linop @ vector, matrix @ vector, atol=1e-7)


@pytest_cases.parametrize_with_cases("linop,matrix", cases=special_linops)
def test_matmat(
    linop: linox.LinearOperator, matrix: jax.Array, key: jax.random.PRNGKey, ncols: int
) -> None:
    mat = jax.random.normal(key, (matrix.shape[-1], ncols))
    assert jnp.allclose(linop @ mat, matrix @ mat, atol=1e-6)


@pytest_cases.parametrize_with_cases("linop,matrix", cases=special_linops)
def test_scalar_mul(
    linop: linox.LinearOperator, matrix: jax.Array, key: jax.random.PRNGKey
) -> None:
    scalar = jax.random.normal(key, ())
    assert jnp.allclose((scalar * linop).todense(), scalar * matrix)


@pytest_cases.parametrize_with_cases("linop1, linop2", cases=[case_add])
def test_add(
    linop1: CaseType,
    linop2: CaseType,
) -> None:
    linop1, matrix1 = linop1
    linop2, matrix2 = linop2
    assert jnp.allclose((linop1 + linop2).todense(), matrix1 + matrix2, atol=1e-7)


@pytest_cases.parametrize_with_cases("linop1, linop2", cases=[case_matmul])
def test_lmatmul(
    linop1: CaseType,
    linop2: CaseType,
) -> None:
    linop1, matrix1 = linop1
    linop2, matrix2 = linop2
    assert jnp.allclose((linop1 @ linop2).todense(), matrix1 @ matrix2, atol=1e-6)


<<<<<<< HEAD
# ============================================================================
# Transpose Tests
# ============================================================================


@pytest_cases.parametrize_with_cases("linop,matrix", cases=special_linops)
def test_transpose(linop: linox.LinearOperator, matrix: jax.Array) -> None:
    """Test transpose operation."""
    result_linop = linox.transpose(linop)
    expected_transposed = matrix.swapaxes(-1, -2)
    assert jnp.allclose(result_linop.todense(), expected_transposed)

    result_t = linop.T
    assert jnp.allclose(result_t.todense(), expected_transposed)

    result_transpose = linop.transpose()
    assert jnp.allclose(result_transpose.todense(), expected_transposed)


# ============================================================================
# Diagonal Tests
# ============================================================================


@pytest_cases.parametrize_with_cases("linop,matrix", cases=special_linops)
def test_diagonal(linop: linox.LinearOperator, matrix: jax.Array) -> None:
    """Test diagonal extraction."""
    if matrix.shape[-2] == matrix.shape[-1]:
        result = linox.diagonal(linop)
        n = matrix.shape[-1]
        diag_indices = jnp.arange(n)
        expected_diag = matrix[..., diag_indices, diag_indices]

        assert jnp.allclose(result, expected_diag)


# ============================================================================
# Utility Function Tests
# ============================================================================


def test_is_square() -> None:
    """Test is_square utility function."""
    square_op = linox.Identity(5)
    rect_op = linox.Matrix(jnp.ones((3, 5)))

    assert linox.is_square(square_op) is True
    assert linox.is_square(rect_op) is False


def test_is_symmetric(key: jax.random.PRNGKey) -> None:
    """Test is_symmetric utility function."""
    # Create symmetric matrix
    A = jax.random.normal(key, (4, 4))
    symmetric_matrix = A + A.T
    symmetric_op = linox.Matrix(symmetric_matrix)

    # Create non-symmetric matrix
    nonsymmetric_op = linox.Matrix(jax.random.normal(key, (4, 4)))

    assert linox.is_symmetric(symmetric_op), "linop not symmetric"
    assert not linox.is_symmetric(nonsymmetric_op), "linop should be non-symmetric"
    # Note: is_symmetric might return True for randomly generated matrix by chance
    # so we don't assert False for nonsymmetric_op


def test_symmetrize(key: jax.random.PRNGKey) -> None:
    """Test symmetrize function."""
    matrix = jax.random.normal(key, (4, 4))
    op = linox.Matrix(matrix)

    symmetrized = linox.symmetrize(op)
    expected = 0.5 * (matrix + matrix.T)

    assert jnp.allclose(symmetrized.todense(), expected)


# ============================================================================
# Linear System Solving Tests
# ============================================================================


def test_lsolve(square_spd_matrix: jax.Array, key: jax.random.PRNGKey) -> None:
    """Test linear system solving."""
    op = linox.Matrix(square_spd_matrix)
    b = jax.random.normal(key, (square_spd_matrix.shape[0],)) + jnp.ones((
        square_spd_matrix.shape[0],
    ))

    x = linox.lsolve(op, b)
    expected = jax.scipy.linalg.solve(square_spd_matrix, b, assume_a="sym")

    assert jnp.allclose(x, expected, atol=1e-6)
    assert jnp.allclose(op @ x, b, atol=1e-3)


def test_lpsolve(square_matrix: jax.Array, key: jax.random.PRNGKey) -> None:
    """Test pseudo-inverse linear system solving."""
    op = linox.Matrix(square_matrix)
    b = jax.random.normal(key, (square_matrix.shape[0],))

    x = linox.lpsolve(op, b)
    expected = jnp.linalg.pinv(square_matrix) @ b

    assert jnp.allclose(x, expected, atol=1e-6)


# ============================================================================
# Decomposition Tests
# ============================================================================


def test_lcholesky(square_spd_matrix: jax.Array) -> None:
    """Test Cholesky decomposition."""
    op = linox.Matrix(square_spd_matrix)

    L = linox.lcholesky(op)
    expected = jnp.linalg.cholesky(square_spd_matrix)

    assert jnp.allclose(L, expected, atol=1e-6)


def test_lqr(square_matrix: jax.Array) -> None:
    """Test QR decomposition."""
    op = linox.Matrix(square_matrix)

    Q, R = linox.lqr(op)
    expected_Q, expected_R = jnp.linalg.qr(square_matrix)

    assert jnp.allclose(Q, expected_Q, atol=1e-6)
    assert jnp.allclose(R, expected_R, atol=1e-6)


def test_leigh(square_spd_matrix: jax.Array) -> None:
    """Test eigenvalue decomposition."""
    op = linox.Matrix(square_spd_matrix)

    eigenvals, eigenvecs = linox.leigh(op)
    expected_eigenvals, expected_eigenvecs = jnp.linalg.eigh(square_spd_matrix)

    assert jnp.allclose(eigenvals, expected_eigenvals, atol=1e-6)
    # Eigenvectors can have different signs, so check that they span the same space
    assert jnp.allclose(jnp.abs(eigenvecs), jnp.abs(expected_eigenvecs), atol=1e-6)


# ============================================================================
# Determinant Tests
# ============================================================================


def test_ldet(square_spd_matrix: jax.Array) -> None:
    """Test determinant computation."""
    op = linox.Matrix(square_spd_matrix)

    det = linox.ldet(op)
    expected = jnp.linalg.det(square_spd_matrix)

    assert jnp.allclose(det, expected, rtol=1e-6)


def test_slogdet(square_spd_matrix: jax.Array) -> None:
    """Test sign and log determinant computation."""
    op = linox.Matrix(square_spd_matrix)

    sign, logdet = linox.slogdet(op)
    expected_sign, expected_logdet = jnp.linalg.slogdet(square_spd_matrix)

    assert jnp.allclose(sign, expected_sign)
    assert jnp.allclose(logdet, expected_logdet, atol=1e-6)


# ============================================================================
# Inverse Tests
# ============================================================================


def test_linverse(square_spd_matrix: jax.Array, key: jax.random.PRNGKey) -> None:
    """Test inverse operation."""
    op = linox.Matrix(square_spd_matrix)

    inv_op = linox.linverse(op)
    expected = jnp.linalg.inv(square_spd_matrix)

    assert jnp.allclose(inv_op.todense(), expected, atol=1e-6)

    # Test that A * A^-1 = I
    identity_result = op @ inv_op
    expected_identity = jnp.eye(square_spd_matrix.shape[0])
    assert jnp.allclose(identity_result.todense(), expected_identity, atol=1e-6)


def test_lpinverse(key: jax.random.PRNGKey) -> None:
    """Test pseudo-inverse linear system solving."""
    matrix = jax.random.normal(key, (5, 3))
    op = linox.Matrix(matrix)

    assert linox.allclose(
        linox.lpinverse(op).todense(), jnp.linalg.pinv(op.todense())
    ), "Pseudo-inverse does not match numpy's pinv"

    pinv_op = linox.lpinverse(op)
    pinv_op_test = linox.lpinverse(pinv_op)
    assert linox.allclose(pinv_op_test, op, atol=1e-6), (
        "Double pseudo-inverse does not return the original operator"
    )
    assert pinv_op_test.shape == op.shape

    assert op.shape == pinv_op.T.shape, (
        "Shape mismatch between operator and its pseudo-inverse"
    )
    assert op.todense().shape == pinv_op.todense().T.shape, (
        "Dense shape mismatch between operator and its pseudo-inverse"
    )
    expected = jnp.linalg.pinv(matrix)
    assert linox.allclose(pinv_op.todense(), expected, atol=1e-6)
    # Test that A * A^+ * A = A
    triple_product = op @ pinv_op @ op
    assert triple_product.shape == matrix.shape, (
        "Shape mismatch in triple product A * A^+ * A"
    )
    assert linox.allclose(triple_product.todense(), matrix, atol=1e-6)


# ============================================================================
# Square Root Tests
# ============================================================================


def test_lsqrt_scaled_operator(key: jax.random.PRNGKey) -> None:
    """Test square root of scaled operators."""
    base_matrix = jnp.eye(4)
    scalar = 4.0

    base_op = linox.Matrix(base_matrix)
    scaled_op = linox.ScaledLinearOperator(base_op, scalar)

    sqrt_op = linox.lsqrt(scaled_op)

    # For a scaled identity matrix, sqrt should be sqrt(scalar) * identity
    expected_scalar = jnp.sqrt(scalar)
    expected = expected_scalar * base_matrix

    assert jnp.allclose(sqrt_op.todense(), expected)


# ============================================================================
# Congruence Transform Tests
# ============================================================================


def test_congruence_transform(key: jax.random.PRNGKey) -> None:
    """Test congruence transformation A B A^T."""
    A_matrix = jax.random.normal(key, (4, 4))
    B_matrix = jax.random.normal(key, (4, 4))

    A_op = linox.Matrix(A_matrix)
    B_op = linox.Matrix(B_matrix)

    congruence_op = linox.congruence_transform(A_op, B_op)
    expected = A_matrix @ B_matrix @ A_matrix.T

    assert jnp.allclose(congruence_op.todense(), expected, atol=1e-6)


# ============================================================================
# Special Linear Operator Class Tests
# ============================================================================


def test_scaled_linear_operator(key: jax.random.PRNGKey) -> None:
    """Test ScaledLinearOperator functionality."""
    base_matrix = jax.random.normal(key, (3, 3))
    scalar = 2.5

    base_op = linox.Matrix(base_matrix)
    scaled_op = linox.ScaledLinearOperator(base_op, scalar)

    # Test basic operations
    expected = scalar * base_matrix
    assert jnp.allclose(scaled_op.todense(), expected)

    # Test transpose
    scaled_transpose = scaled_op.transpose()
    expected_transpose = scalar * base_matrix.T
    assert jnp.allclose(scaled_transpose.todense(), expected_transpose)

    # Test matrix-vector multiplication
    vector = jax.random.normal(key, (3,))
    result = scaled_op @ vector
    expected_result = scalar * (base_matrix @ vector)
    assert jnp.allclose(result, expected_result)


def test_add_linear_operator(key: jax.random.PRNGKey) -> None:
    """Test AddLinearOperator functionality."""
    A_matrix = jax.random.normal(key, (3, 3))
    B_matrix = jax.random.normal(key, (3, 3))

    A_op = linox.Matrix(A_matrix)
    B_op = linox.Matrix(B_matrix)

    add_op = linox.AddLinearOperator(A_op, B_op)

    expected = A_matrix + B_matrix
    assert jnp.allclose(add_op.todense(), expected)

    # Test transpose
    add_transpose = add_op.transpose()
    expected_transpose = A_matrix.T + B_matrix.T
    assert jnp.allclose(add_transpose.todense(), expected_transpose)


def test_product_linear_operator(key: jax.random.PRNGKey) -> None:
    """Test ProductLinearOperator functionality."""
    A_matrix = jax.random.normal(key, (3, 4))
    B_matrix = jax.random.normal(key, (4, 5))

    A_op = linox.Matrix(A_matrix)
    B_op = linox.Matrix(B_matrix)

    product_op = linox.ProductLinearOperator(A_op, B_op)

    expected = A_matrix @ B_matrix
    assert jnp.allclose(product_op.todense(), expected, atol=1e-6)

    # Test transpose
    product_transpose = product_op.transpose()
    expected_transpose = (A_matrix @ B_matrix).T
    assert jnp.allclose(product_transpose.todense(), expected_transpose, atol=1e-6)


def test_transposed_linear_operator(key: jax.random.PRNGKey) -> None:
    """Test TransposedLinearOperator functionality."""
    matrix = jax.random.normal(key, (3, 4))
    op = linox.Matrix(matrix)

    transposed_op = linox.TransposedLinearOperator(op)

    expected = matrix.T
    assert jnp.allclose(transposed_op.todense(), expected)

    # Test double transpose
    double_transpose = transposed_op.transpose()
    assert jnp.allclose(double_transpose.todense(), matrix)


def test_inverse_linear_operator(square_spd_matrix: jax.Array) -> None:
    """Test InverseLinearOperator functionality."""
    op = linox.Matrix(square_spd_matrix)

    inv_op = linox.InverseLinearOperator(op)

    expected = jnp.linalg.inv(square_spd_matrix)
    assert jnp.allclose(inv_op.todense(), expected, atol=1e-6)

    # Test determinant of inverse
    det_inv = linox.ldet(inv_op)
    expected_det_inv = 1.0 / jnp.linalg.det(square_spd_matrix)
    assert jnp.allclose(det_inv, expected_det_inv, rtol=1e-6)


def test_pseudo_inverse_linear_operator(square_matrix: jax.Array) -> None:
    """Test PseudoInverseLinearOperator functionality."""
    op = linox.Matrix(square_matrix)

    pinv_op = linox.PseudoInverseLinearOperator(op)

    expected = jnp.linalg.pinv(square_matrix)
    assert jnp.allclose(pinv_op.todense(), expected, atol=1e-6)


# ============================================================================
# Error Handling Tests
# ============================================================================


def test_shape_mismatch_errors(key: jax.random.PRNGKey) -> None:
    """Test that appropriate errors are raised for shape mismatches."""
    A = linox.Matrix(jax.random.normal(key, (3, 4)))
    B = linox.Matrix(jax.random.normal(key, (5, 6)))

    # Test matmul shape mismatch
    with pytest.raises(ValueError, match="Shape mismatch"):
        linox.ProductLinearOperator(A, B)

    # Test solve shape mismatch
    b_wrong_shape = jax.random.normal(key, (5,))
    with pytest.raises(ValueError, match="Shape mismatch"):
        linox.lsolve(A, b_wrong_shape)


def test_non_square_errors(key: jax.random.PRNGKey) -> None:
    """Test that appropriate errors are raised for non-square matrices."""
    rect_matrix = jax.random.normal(key, (3, 4))
    rect_op = linox.Matrix(rect_matrix)

    with pytest.raises(ValueError, match="not square"):
        linox.ldet(rect_op)

    with pytest.raises(ValueError, match="not square"):
        linox.slogdet(rect_op)


# ============================================================================
# JAX Tree Registration Tests
# ============================================================================


def test_pytree_registration() -> None:
    """Test that all linear operators are properly registered as PyTrees."""
    # Create instances of each operator type
    base_op = linox.Identity(3)

    operators = [
        linox.ScaledLinearOperator(base_op, 2.0),
        linox.AddLinearOperator(base_op, base_op),
        linox.ProductLinearOperator(base_op, base_op),
        linox.TransposedLinearOperator(base_op),
        linox.InverseLinearOperator(base_op),
        linox.PseudoInverseLinearOperator(base_op),
    ]

    for op in operators:
        # Test that JAX can handle these as PyTrees
        flat, tree_def = jax.tree_util.tree_flatten(op)
        reconstructed = jax.tree_util.tree_unflatten(tree_def, flat)

        # Verify the reconstructed operator works the same
        test_vector = jnp.ones(3)
        original_result = op @ test_vector
        reconstructed_result = reconstructed @ test_vector

        assert jnp.allclose(original_result, reconstructed_result)
=======
@pytest_cases.parametrize_with_cases(
    "linop, matrix",
    cases=[case_product_operator],
)
def test_diagonal_product_matches_dense(
    linop: linox.LinearOperator,
    matrix: jax.Array,
) -> None:
    diag_linop = linox.diagonal(linop)
    expected = jnp.diag(matrix)
    assert jnp.allclose(diag_linop.todense(), expected, atol=1e-6)


def test_diagonal_isotropic_add_scaled_product_in_kronecker() -> None:
    mat_a = jnp.arange(4.0, dtype=jnp.float64).reshape(2, 2)
    mat_b = jnp.linspace(1.0, 4.0, num=4).reshape(2, 2)

    factor_left = linox.Matrix(mat_a)
    factor_right = linox.Matrix(mat_b)
    product = factor_left @ factor_right
    scaled_product = linox.ScaledLinearOperator(product, jnp.array(1.3))
    kron_wrapper = linox.Kronecker(scaled_product, linox.Matrix(jnp.ones((1, 1))))

    additive = linox.AddLinearOperator(kron_wrapper, linox.Matrix(jnp.eye(2)))
    iso = linox.IsotropicAdditiveLinearOperator(jnp.array(0.5), additive)

    result = linox.diagonal(iso)
    expected = jnp.diag(
        jnp.kron(1.3 * (mat_a @ mat_b), jnp.ones((1, 1)))
        + jnp.eye(2)
        + jnp.eye(2) * 0.5
    )
    assert jnp.allclose(result.todense(), expected, atol=1e-6), (
        "Diagonal does not match"
    )


# TODO(2bys): Add test for transpose.
def test_diagonal():
    mat = jnp.array([[1.0, 2.0], [3.0, 4.0]])
    linop = linox.Matrix(mat)
    diag_linop = linox.diagonal(linop)
    expected = jnp.diag(mat)
    assert jnp.allclose(diag_linop.todense(), expected, atol=1e-6)
>>>>>>> d4dc6529
<|MERGE_RESOLUTION|>--- conflicted
+++ resolved
@@ -128,441 +128,6 @@
     assert jnp.allclose((linop1 @ linop2).todense(), matrix1 @ matrix2, atol=1e-6)
 
 
-<<<<<<< HEAD
-# ============================================================================
-# Transpose Tests
-# ============================================================================
-
-
-@pytest_cases.parametrize_with_cases("linop,matrix", cases=special_linops)
-def test_transpose(linop: linox.LinearOperator, matrix: jax.Array) -> None:
-    """Test transpose operation."""
-    result_linop = linox.transpose(linop)
-    expected_transposed = matrix.swapaxes(-1, -2)
-    assert jnp.allclose(result_linop.todense(), expected_transposed)
-
-    result_t = linop.T
-    assert jnp.allclose(result_t.todense(), expected_transposed)
-
-    result_transpose = linop.transpose()
-    assert jnp.allclose(result_transpose.todense(), expected_transposed)
-
-
-# ============================================================================
-# Diagonal Tests
-# ============================================================================
-
-
-@pytest_cases.parametrize_with_cases("linop,matrix", cases=special_linops)
-def test_diagonal(linop: linox.LinearOperator, matrix: jax.Array) -> None:
-    """Test diagonal extraction."""
-    if matrix.shape[-2] == matrix.shape[-1]:
-        result = linox.diagonal(linop)
-        n = matrix.shape[-1]
-        diag_indices = jnp.arange(n)
-        expected_diag = matrix[..., diag_indices, diag_indices]
-
-        assert jnp.allclose(result, expected_diag)
-
-
-# ============================================================================
-# Utility Function Tests
-# ============================================================================
-
-
-def test_is_square() -> None:
-    """Test is_square utility function."""
-    square_op = linox.Identity(5)
-    rect_op = linox.Matrix(jnp.ones((3, 5)))
-
-    assert linox.is_square(square_op) is True
-    assert linox.is_square(rect_op) is False
-
-
-def test_is_symmetric(key: jax.random.PRNGKey) -> None:
-    """Test is_symmetric utility function."""
-    # Create symmetric matrix
-    A = jax.random.normal(key, (4, 4))
-    symmetric_matrix = A + A.T
-    symmetric_op = linox.Matrix(symmetric_matrix)
-
-    # Create non-symmetric matrix
-    nonsymmetric_op = linox.Matrix(jax.random.normal(key, (4, 4)))
-
-    assert linox.is_symmetric(symmetric_op), "linop not symmetric"
-    assert not linox.is_symmetric(nonsymmetric_op), "linop should be non-symmetric"
-    # Note: is_symmetric might return True for randomly generated matrix by chance
-    # so we don't assert False for nonsymmetric_op
-
-
-def test_symmetrize(key: jax.random.PRNGKey) -> None:
-    """Test symmetrize function."""
-    matrix = jax.random.normal(key, (4, 4))
-    op = linox.Matrix(matrix)
-
-    symmetrized = linox.symmetrize(op)
-    expected = 0.5 * (matrix + matrix.T)
-
-    assert jnp.allclose(symmetrized.todense(), expected)
-
-
-# ============================================================================
-# Linear System Solving Tests
-# ============================================================================
-
-
-def test_lsolve(square_spd_matrix: jax.Array, key: jax.random.PRNGKey) -> None:
-    """Test linear system solving."""
-    op = linox.Matrix(square_spd_matrix)
-    b = jax.random.normal(key, (square_spd_matrix.shape[0],)) + jnp.ones((
-        square_spd_matrix.shape[0],
-    ))
-
-    x = linox.lsolve(op, b)
-    expected = jax.scipy.linalg.solve(square_spd_matrix, b, assume_a="sym")
-
-    assert jnp.allclose(x, expected, atol=1e-6)
-    assert jnp.allclose(op @ x, b, atol=1e-3)
-
-
-def test_lpsolve(square_matrix: jax.Array, key: jax.random.PRNGKey) -> None:
-    """Test pseudo-inverse linear system solving."""
-    op = linox.Matrix(square_matrix)
-    b = jax.random.normal(key, (square_matrix.shape[0],))
-
-    x = linox.lpsolve(op, b)
-    expected = jnp.linalg.pinv(square_matrix) @ b
-
-    assert jnp.allclose(x, expected, atol=1e-6)
-
-
-# ============================================================================
-# Decomposition Tests
-# ============================================================================
-
-
-def test_lcholesky(square_spd_matrix: jax.Array) -> None:
-    """Test Cholesky decomposition."""
-    op = linox.Matrix(square_spd_matrix)
-
-    L = linox.lcholesky(op)
-    expected = jnp.linalg.cholesky(square_spd_matrix)
-
-    assert jnp.allclose(L, expected, atol=1e-6)
-
-
-def test_lqr(square_matrix: jax.Array) -> None:
-    """Test QR decomposition."""
-    op = linox.Matrix(square_matrix)
-
-    Q, R = linox.lqr(op)
-    expected_Q, expected_R = jnp.linalg.qr(square_matrix)
-
-    assert jnp.allclose(Q, expected_Q, atol=1e-6)
-    assert jnp.allclose(R, expected_R, atol=1e-6)
-
-
-def test_leigh(square_spd_matrix: jax.Array) -> None:
-    """Test eigenvalue decomposition."""
-    op = linox.Matrix(square_spd_matrix)
-
-    eigenvals, eigenvecs = linox.leigh(op)
-    expected_eigenvals, expected_eigenvecs = jnp.linalg.eigh(square_spd_matrix)
-
-    assert jnp.allclose(eigenvals, expected_eigenvals, atol=1e-6)
-    # Eigenvectors can have different signs, so check that they span the same space
-    assert jnp.allclose(jnp.abs(eigenvecs), jnp.abs(expected_eigenvecs), atol=1e-6)
-
-
-# ============================================================================
-# Determinant Tests
-# ============================================================================
-
-
-def test_ldet(square_spd_matrix: jax.Array) -> None:
-    """Test determinant computation."""
-    op = linox.Matrix(square_spd_matrix)
-
-    det = linox.ldet(op)
-    expected = jnp.linalg.det(square_spd_matrix)
-
-    assert jnp.allclose(det, expected, rtol=1e-6)
-
-
-def test_slogdet(square_spd_matrix: jax.Array) -> None:
-    """Test sign and log determinant computation."""
-    op = linox.Matrix(square_spd_matrix)
-
-    sign, logdet = linox.slogdet(op)
-    expected_sign, expected_logdet = jnp.linalg.slogdet(square_spd_matrix)
-
-    assert jnp.allclose(sign, expected_sign)
-    assert jnp.allclose(logdet, expected_logdet, atol=1e-6)
-
-
-# ============================================================================
-# Inverse Tests
-# ============================================================================
-
-
-def test_linverse(square_spd_matrix: jax.Array, key: jax.random.PRNGKey) -> None:
-    """Test inverse operation."""
-    op = linox.Matrix(square_spd_matrix)
-
-    inv_op = linox.linverse(op)
-    expected = jnp.linalg.inv(square_spd_matrix)
-
-    assert jnp.allclose(inv_op.todense(), expected, atol=1e-6)
-
-    # Test that A * A^-1 = I
-    identity_result = op @ inv_op
-    expected_identity = jnp.eye(square_spd_matrix.shape[0])
-    assert jnp.allclose(identity_result.todense(), expected_identity, atol=1e-6)
-
-
-def test_lpinverse(key: jax.random.PRNGKey) -> None:
-    """Test pseudo-inverse linear system solving."""
-    matrix = jax.random.normal(key, (5, 3))
-    op = linox.Matrix(matrix)
-
-    assert linox.allclose(
-        linox.lpinverse(op).todense(), jnp.linalg.pinv(op.todense())
-    ), "Pseudo-inverse does not match numpy's pinv"
-
-    pinv_op = linox.lpinverse(op)
-    pinv_op_test = linox.lpinverse(pinv_op)
-    assert linox.allclose(pinv_op_test, op, atol=1e-6), (
-        "Double pseudo-inverse does not return the original operator"
-    )
-    assert pinv_op_test.shape == op.shape
-
-    assert op.shape == pinv_op.T.shape, (
-        "Shape mismatch between operator and its pseudo-inverse"
-    )
-    assert op.todense().shape == pinv_op.todense().T.shape, (
-        "Dense shape mismatch between operator and its pseudo-inverse"
-    )
-    expected = jnp.linalg.pinv(matrix)
-    assert linox.allclose(pinv_op.todense(), expected, atol=1e-6)
-    # Test that A * A^+ * A = A
-    triple_product = op @ pinv_op @ op
-    assert triple_product.shape == matrix.shape, (
-        "Shape mismatch in triple product A * A^+ * A"
-    )
-    assert linox.allclose(triple_product.todense(), matrix, atol=1e-6)
-
-
-# ============================================================================
-# Square Root Tests
-# ============================================================================
-
-
-def test_lsqrt_scaled_operator(key: jax.random.PRNGKey) -> None:
-    """Test square root of scaled operators."""
-    base_matrix = jnp.eye(4)
-    scalar = 4.0
-
-    base_op = linox.Matrix(base_matrix)
-    scaled_op = linox.ScaledLinearOperator(base_op, scalar)
-
-    sqrt_op = linox.lsqrt(scaled_op)
-
-    # For a scaled identity matrix, sqrt should be sqrt(scalar) * identity
-    expected_scalar = jnp.sqrt(scalar)
-    expected = expected_scalar * base_matrix
-
-    assert jnp.allclose(sqrt_op.todense(), expected)
-
-
-# ============================================================================
-# Congruence Transform Tests
-# ============================================================================
-
-
-def test_congruence_transform(key: jax.random.PRNGKey) -> None:
-    """Test congruence transformation A B A^T."""
-    A_matrix = jax.random.normal(key, (4, 4))
-    B_matrix = jax.random.normal(key, (4, 4))
-
-    A_op = linox.Matrix(A_matrix)
-    B_op = linox.Matrix(B_matrix)
-
-    congruence_op = linox.congruence_transform(A_op, B_op)
-    expected = A_matrix @ B_matrix @ A_matrix.T
-
-    assert jnp.allclose(congruence_op.todense(), expected, atol=1e-6)
-
-
-# ============================================================================
-# Special Linear Operator Class Tests
-# ============================================================================
-
-
-def test_scaled_linear_operator(key: jax.random.PRNGKey) -> None:
-    """Test ScaledLinearOperator functionality."""
-    base_matrix = jax.random.normal(key, (3, 3))
-    scalar = 2.5
-
-    base_op = linox.Matrix(base_matrix)
-    scaled_op = linox.ScaledLinearOperator(base_op, scalar)
-
-    # Test basic operations
-    expected = scalar * base_matrix
-    assert jnp.allclose(scaled_op.todense(), expected)
-
-    # Test transpose
-    scaled_transpose = scaled_op.transpose()
-    expected_transpose = scalar * base_matrix.T
-    assert jnp.allclose(scaled_transpose.todense(), expected_transpose)
-
-    # Test matrix-vector multiplication
-    vector = jax.random.normal(key, (3,))
-    result = scaled_op @ vector
-    expected_result = scalar * (base_matrix @ vector)
-    assert jnp.allclose(result, expected_result)
-
-
-def test_add_linear_operator(key: jax.random.PRNGKey) -> None:
-    """Test AddLinearOperator functionality."""
-    A_matrix = jax.random.normal(key, (3, 3))
-    B_matrix = jax.random.normal(key, (3, 3))
-
-    A_op = linox.Matrix(A_matrix)
-    B_op = linox.Matrix(B_matrix)
-
-    add_op = linox.AddLinearOperator(A_op, B_op)
-
-    expected = A_matrix + B_matrix
-    assert jnp.allclose(add_op.todense(), expected)
-
-    # Test transpose
-    add_transpose = add_op.transpose()
-    expected_transpose = A_matrix.T + B_matrix.T
-    assert jnp.allclose(add_transpose.todense(), expected_transpose)
-
-
-def test_product_linear_operator(key: jax.random.PRNGKey) -> None:
-    """Test ProductLinearOperator functionality."""
-    A_matrix = jax.random.normal(key, (3, 4))
-    B_matrix = jax.random.normal(key, (4, 5))
-
-    A_op = linox.Matrix(A_matrix)
-    B_op = linox.Matrix(B_matrix)
-
-    product_op = linox.ProductLinearOperator(A_op, B_op)
-
-    expected = A_matrix @ B_matrix
-    assert jnp.allclose(product_op.todense(), expected, atol=1e-6)
-
-    # Test transpose
-    product_transpose = product_op.transpose()
-    expected_transpose = (A_matrix @ B_matrix).T
-    assert jnp.allclose(product_transpose.todense(), expected_transpose, atol=1e-6)
-
-
-def test_transposed_linear_operator(key: jax.random.PRNGKey) -> None:
-    """Test TransposedLinearOperator functionality."""
-    matrix = jax.random.normal(key, (3, 4))
-    op = linox.Matrix(matrix)
-
-    transposed_op = linox.TransposedLinearOperator(op)
-
-    expected = matrix.T
-    assert jnp.allclose(transposed_op.todense(), expected)
-
-    # Test double transpose
-    double_transpose = transposed_op.transpose()
-    assert jnp.allclose(double_transpose.todense(), matrix)
-
-
-def test_inverse_linear_operator(square_spd_matrix: jax.Array) -> None:
-    """Test InverseLinearOperator functionality."""
-    op = linox.Matrix(square_spd_matrix)
-
-    inv_op = linox.InverseLinearOperator(op)
-
-    expected = jnp.linalg.inv(square_spd_matrix)
-    assert jnp.allclose(inv_op.todense(), expected, atol=1e-6)
-
-    # Test determinant of inverse
-    det_inv = linox.ldet(inv_op)
-    expected_det_inv = 1.0 / jnp.linalg.det(square_spd_matrix)
-    assert jnp.allclose(det_inv, expected_det_inv, rtol=1e-6)
-
-
-def test_pseudo_inverse_linear_operator(square_matrix: jax.Array) -> None:
-    """Test PseudoInverseLinearOperator functionality."""
-    op = linox.Matrix(square_matrix)
-
-    pinv_op = linox.PseudoInverseLinearOperator(op)
-
-    expected = jnp.linalg.pinv(square_matrix)
-    assert jnp.allclose(pinv_op.todense(), expected, atol=1e-6)
-
-
-# ============================================================================
-# Error Handling Tests
-# ============================================================================
-
-
-def test_shape_mismatch_errors(key: jax.random.PRNGKey) -> None:
-    """Test that appropriate errors are raised for shape mismatches."""
-    A = linox.Matrix(jax.random.normal(key, (3, 4)))
-    B = linox.Matrix(jax.random.normal(key, (5, 6)))
-
-    # Test matmul shape mismatch
-    with pytest.raises(ValueError, match="Shape mismatch"):
-        linox.ProductLinearOperator(A, B)
-
-    # Test solve shape mismatch
-    b_wrong_shape = jax.random.normal(key, (5,))
-    with pytest.raises(ValueError, match="Shape mismatch"):
-        linox.lsolve(A, b_wrong_shape)
-
-
-def test_non_square_errors(key: jax.random.PRNGKey) -> None:
-    """Test that appropriate errors are raised for non-square matrices."""
-    rect_matrix = jax.random.normal(key, (3, 4))
-    rect_op = linox.Matrix(rect_matrix)
-
-    with pytest.raises(ValueError, match="not square"):
-        linox.ldet(rect_op)
-
-    with pytest.raises(ValueError, match="not square"):
-        linox.slogdet(rect_op)
-
-
-# ============================================================================
-# JAX Tree Registration Tests
-# ============================================================================
-
-
-def test_pytree_registration() -> None:
-    """Test that all linear operators are properly registered as PyTrees."""
-    # Create instances of each operator type
-    base_op = linox.Identity(3)
-
-    operators = [
-        linox.ScaledLinearOperator(base_op, 2.0),
-        linox.AddLinearOperator(base_op, base_op),
-        linox.ProductLinearOperator(base_op, base_op),
-        linox.TransposedLinearOperator(base_op),
-        linox.InverseLinearOperator(base_op),
-        linox.PseudoInverseLinearOperator(base_op),
-    ]
-
-    for op in operators:
-        # Test that JAX can handle these as PyTrees
-        flat, tree_def = jax.tree_util.tree_flatten(op)
-        reconstructed = jax.tree_util.tree_unflatten(tree_def, flat)
-
-        # Verify the reconstructed operator works the same
-        test_vector = jnp.ones(3)
-        original_result = op @ test_vector
-        reconstructed_result = reconstructed @ test_vector
-
-        assert jnp.allclose(original_result, reconstructed_result)
-=======
 @pytest_cases.parametrize_with_cases(
     "linop, matrix",
     cases=[case_product_operator],
@@ -606,5 +171,4 @@
     linop = linox.Matrix(mat)
     diag_linop = linox.diagonal(linop)
     expected = jnp.diag(mat)
-    assert jnp.allclose(diag_linop.todense(), expected, atol=1e-6)
->>>>>>> d4dc6529
+    assert jnp.allclose(diag_linop.todense(), expected, atol=1e-6)